{
    "name": "vscode-react-native",
    "displayName": "React Native Tools",
    "version": "0.1.2",
    "private": true,
    "publisher": "vsmobile",
    "icon": "images/icon.svg",
    "galleryBanner": {
        "color": "#3B3738",
        "theme": "dark"
    },
    "description": "Code-hinting, debugging and integrated commands for React Native",
    "bugs": "https://github.com/Microsoft/vscode-react-native/issues",
    "license": "SEE LICENSE IN LICENSE.txt",
    "repository": {
        "type": "git",
        "url": "https://github.com/Microsoft/vscode-react-native"
    },
    "engines": {
        "vscode": "^0.10.1"
    },
    "categories": [
        "Debuggers",
        "Other"
    ],
    "activationEvents": [
        "workspaceContains:package.json"
    ],
    "main": "./out/extension/rn-extension",
    "contributes": {
        "commands": [
            {
                "command": "reactNative.runAndroid",
                "title": "React Native: Run Android"
            },
            {
                "command": "reactNative.runIos",
                "title": "React Native: Run iOS"
            },
            {
                "command": "reactNative.startPackager",
                "title": "React Native: Start Packager"
            },
            {
                "command": "reactNative.stopPackager",
                "title": "React Native: Stop Packager"
            }
        ],
        "debuggers": [
            {
                "type": "reactnative",
                "label": "React Native",
                "program": "./out/debugger/nodeDebugWrapper.js",
                "runtime": "node",
                "enableBrekapointsFor": {
                    "languageIds": [
                        "javascript",
                        "typescript",
                        "javascriptreact",
                        "typescriptreact"
                    ]
                },
                "initialConfigurations": [
                    {
                        "name": "Debug Android",
                        "program": "${workspaceRoot}/.vscode/launchReactNative.js",
                        "type": "reactnative",
                        "request": "launch",
                        "platform": "android",
                        "internalDebuggerPort": 9090,
                        "sourceMaps": true,
                        "outDir": "${workspaceRoot}/.vscode/.react"
                    },
                    {
                        "name": "Debug iOS",
                        "program": "${workspaceRoot}/.vscode/launchReactNative.js",
                        "type": "reactnative",
                        "request": "launch",
                        "platform": "ios",
                        "target": "iPhone 5s",
                        "internalDebuggerPort": 9090,
                        "sourceMaps": true,
                        "outDir": "${workspaceRoot}/.vscode/.react"
                    }
                ],
                "configurationAttributes": {
                    "launch": {
                        "required": [
                            "platform",
                            "program"
                        ],
                        "properties": {
                            "platform": {
                                "type": "string",
                                "description": "The platform ('ios' or 'android') to target"
                            },
                            "program": {
                                "type": "string",
                                "description": "The path to launchReactNative.js in the vscode folder"
                            },
                            "target": {
                                "type": "string",
                                "description": "'simulator', 'device', or the name of the emulator to run on"
                            },
                            "internalDebuggerPort": {
                                "type": "number",
                                "description": "A port to be used to enable automatic reloading of breakpoints when sourcemaps change.",
                                "default": 9090
                            }
                        }
                    }
                }
            }
        ]
    },
    "scripts": {
        "start": "node node_modules/react-native/local-cli/cli.js start",
        "compile": "node ./node_modules/vscode/bin/compile -watch -p ./",
        "vscode:prepublish": "gulp",
        "test": "node ./node_modules/vscode/bin/test"
    },
    "dependencies": {
        "applicationinsights": "0.15.8",
        "extract-opts": "2.2.0",
        "getmac": "1.0.7",
        "options": "0.0.6",
        "q": "1.4.1",
        "semver": "5.1.0",
        "typechecker": "2.0.8",
        "ultron": "1.0.2",
        "winreg": "0.0.16",
        "ws": "1.0.1"
    },
    "devDependencies": {
        "del": "^2.2.0",
        "gulp": "^3.9.1",
        "gulp-mocha": "^2.2.0",
        "gulp-sourcemaps": "^1.6.0",
        "gulp-tslint": "^4.3.3",
        "gulp-typescript": "^2.12.1",
        "gulp-util": "^3.0.7",
        "mocha-teamcity-reporter": "^1.0.0",
        "run-sequence": "^1.1.5",
<<<<<<< HEAD
        "should": "^8.2.2",
        "sinon": "^1.17.3",
        "source-map-support": "^0.4.0",
=======
        "sinon": "^1.17.3",
        "should": "^8.3.0",
>>>>>>> 5ac1d421
        "through2": "^2.0.1",
        "tslint": "^3.6.0",
        "typescript": "^1.8.9",
        "vsce": "^1.3.0",
        "vscode": "^0.10.7"
    }
}<|MERGE_RESOLUTION|>--- conflicted
+++ resolved
@@ -141,14 +141,9 @@
         "gulp-util": "^3.0.7",
         "mocha-teamcity-reporter": "^1.0.0",
         "run-sequence": "^1.1.5",
-<<<<<<< HEAD
-        "should": "^8.2.2",
-        "sinon": "^1.17.3",
-        "source-map-support": "^0.4.0",
-=======
         "sinon": "^1.17.3",
         "should": "^8.3.0",
->>>>>>> 5ac1d421
+        "source-map-support": "^0.4.0",
         "through2": "^2.0.1",
         "tslint": "^3.6.0",
         "typescript": "^1.8.9",
