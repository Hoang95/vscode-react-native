--- conflicted
+++ resolved
@@ -69,29 +69,12 @@
                         Log.logWarning("Debugging is not supported if the React Native Packager is not started within VS Code. If debugging fails, please kill other active React Native packager processes and retry.", outputChannel);
                     }
                 }
-<<<<<<< HEAD
-            }
-        });
-    }
-
-    public stop(outputChannel?: OutputChannel): Q.Promise<void> {
-        let processToKill = this.packagerProcess;
-        this.packagerProcess = null;
-        return new CommandExecutor(this.projectPath).killReactPackager(processToKill, outputChannel);
-=======
-
-                if (this.sourcesStoragePath) {
-                    return this.downloadDebuggerWorker().then(() => {
-                        Log.logMessage("Downloaded debuggerWorker.js (Logic to run the React Native app) from the Packager.");
-                    });
-                }
             });
     }
 
     public stop(outputChannel?: OutputChannel): Q.Promise<void> {
         return new CommandExecutor(this.projectPath).killReactPackager(this.packagerProcess, outputChannel).then(() =>
             this.packagerProcess = null);
->>>>>>> 08c40fc9
     }
 
     public prewarmBundleCache(platform: string) {
