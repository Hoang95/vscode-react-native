--- conflicted
+++ resolved
@@ -1,62 +1,57 @@
-// Copyright (c) Microsoft Corporation. All rights reserved.
-// Licensed under the MIT license. See LICENSE file in the project root for details.
-
-import * as path from "path";
-import * as Q from "q";
-
-import {ErrorHelper} from "../../common/error/errorHelper";
-import {PlistBuddy} from "./plistBuddy";
-<<<<<<< HEAD
-import {Node} from "../../common/node/node";
-import {Log} from "../../common/log/log";
-=======
-import {FileSystem} from "../../common/node/fileSystem";
-import {ChildProcess} from "../../common/node/childProcess";
-import {Log} from "../../common/log";
->>>>>>> c37ca5ee
-
-import {TelemetryHelper} from "../../common/telemetryHelper";
-
-export class SimulatorPlist {
-    private projectRoot: string;
-
-    private nodeFileSystem: FileSystem;
-    private plistBuddy: PlistBuddy;
-    private nodeChildProcess: ChildProcess;
-
-    constructor(projectRoot: string, {
-        nodeFileSystem = new FileSystem(),
-        plistBuddy = new PlistBuddy(),
-        nodeChildProcess = new ChildProcess()
-    } = {}) {
-        this.projectRoot = projectRoot;
-
-        this.nodeFileSystem = nodeFileSystem;
-        this.plistBuddy = plistBuddy;
-        this.nodeChildProcess = nodeChildProcess;
-    }
-
-    public findPlistFile(): Q.Promise<string> {
-
-        return Q.all<any>([
-            this.plistBuddy.getBundleId(this.projectRoot), // Find the name of the application
-            this.nodeChildProcess.exec("xcrun simctl getenv booted HOME").outcome]) // Find the path of the simulator we are running
-            .spread((bundleId: string, pathBuffer: Buffer) => {
-                const pathBefore = path.join(pathBuffer.toString().trim(), "Containers", "Data", "Application");
-                const pathAfter = path.join("Library", "Preferences", `${bundleId}.plist`);
-
-                // Look through $SIMULATOR_HOME/Containers/Data/Application/*/Library/Preferences to find $BUNDLEID.plist
-                return this.nodeFileSystem.readDir(pathBefore).then((apps: string[]) => {
-                    const plistCandidates = apps.map((app: string) => path.join(pathBefore, app, pathAfter)).filter(this.nodeFileSystem.existsSync);
-                    if (plistCandidates.length === 0) {
-                        throw new Error(`Unable to find plist file for ${bundleId}`);
-                    } else if (plistCandidates.length > 1) {
-                        TelemetryHelper.sendSimpleEvent("multipleDebugPlistFound");
-                        Log.logWarning(ErrorHelper.getWarning("Multiple plist candidates found. Application may not be in debug mode."));
-                    }
-
-                    return plistCandidates[0];
-                });
-            });
-    }
+// Copyright (c) Microsoft Corporation. All rights reserved.
+// Licensed under the MIT license. See LICENSE file in the project root for details.
+
+import * as path from "path";
+import * as Q from "q";
+
+import {ErrorHelper} from "../../common/error/errorHelper";
+import {PlistBuddy} from "./plistBuddy";
+import {Log} from "../../common/log/log";
+import {FileSystem} from "../../common/node/fileSystem";
+import {ChildProcess} from "../../common/node/childProcess";
+
+import {TelemetryHelper} from "../../common/telemetryHelper";
+
+export class SimulatorPlist {
+    private projectRoot: string;
+
+    private nodeFileSystem: FileSystem;
+    private plistBuddy: PlistBuddy;
+    private nodeChildProcess: ChildProcess;
+
+    constructor(projectRoot: string, {
+        nodeFileSystem = new FileSystem(),
+        plistBuddy = new PlistBuddy(),
+        nodeChildProcess = new ChildProcess()
+    } = {}) {
+        this.projectRoot = projectRoot;
+
+        this.nodeFileSystem = nodeFileSystem;
+        this.plistBuddy = plistBuddy;
+        this.nodeChildProcess = nodeChildProcess;
+    }
+
+    public findPlistFile(): Q.Promise<string> {
+
+        return Q.all<any>([
+            this.plistBuddy.getBundleId(this.projectRoot), // Find the name of the application
+            this.nodeChildProcess.exec("xcrun simctl getenv booted HOME").outcome]) // Find the path of the simulator we are running
+            .spread((bundleId: string, pathBuffer: Buffer) => {
+                const pathBefore = path.join(pathBuffer.toString().trim(), "Containers", "Data", "Application");
+                const pathAfter = path.join("Library", "Preferences", `${bundleId}.plist`);
+
+                // Look through $SIMULATOR_HOME/Containers/Data/Application/*/Library/Preferences to find $BUNDLEID.plist
+                return this.nodeFileSystem.readDir(pathBefore).then((apps: string[]) => {
+                    const plistCandidates = apps.map((app: string) => path.join(pathBefore, app, pathAfter)).filter(this.nodeFileSystem.existsSync);
+                    if (plistCandidates.length === 0) {
+                        throw new Error(`Unable to find plist file for ${bundleId}`);
+                    } else if (plistCandidates.length > 1) {
+                        TelemetryHelper.sendSimpleEvent("multipleDebugPlistFound");
+                        Log.logWarning(ErrorHelper.getWarning("Multiple plist candidates found. Application may not be in debug mode."));
+                    }
+
+                    return plistCandidates[0];
+                });
+            });
+    }
 }